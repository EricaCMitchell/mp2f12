--- conflicted
+++ resolved
@@ -19,13 +19,8 @@
 
 set {
   BASIS aug-cc-pvdz
-<<<<<<< HEAD
-  CABS_BASIS cc-pvdz-jkfit
-  SCF_TYPE pk
-=======
   FREEZE_CORE true
   MAXITER 150
->>>>>>> 41e00bb4
   E_CONVERGENCE 1.e-10
   D_CONVERGENCE 1.e-10
   INTS_TOLERANCE 1.e-12
