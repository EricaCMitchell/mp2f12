--- conflicted
+++ resolved
@@ -92,7 +92,7 @@
         }	
     }
 
-    M_psi4->print_to_numpy();
+    M_psi4->print_to_mathematica();
 }
 
 void print_r2_tensor(einsums::TensorView<double, 2> M)
@@ -502,16 +502,7 @@
     timer::pop();
 
     timer::push("Build f and fk Matrices");
-<<<<<<< HEAD
-    (*f) = *t;
-    tensor_algebra::element([](double const &val1, double const &val2,
-                               double const &val3, double const &val4)
-                            -> double { return val1 + val2 + (2 * val3) - val4; },
-                            &(*f), *v, *j, *k);
-    (*fk) = *f;
-=======
     (*fk) = (*f)(All, All);
->>>>>>> fa24708a
     tensor_algebra::element([](double const &val1, double const &val2)
                             -> double { return val1 - val2; },
                             &(*f), *k);
@@ -812,15 +803,45 @@
     return {B_s, B_t};
 }
 
-double cabs_singles(einsums::Tensor<double,2> *f, int nocc, int nobs, int ncabs) 
-{
+double cabs_singles(einsums::Tensor<double,2> *f, int nocc, int nri) 
+{
+    using namespace einsums;
+    using namespace linear_algebra;
+
+    int all_vir = nri - nocc;
+
+    timer::push("CABS Singles");
+    // Diagonalize f_ij and f_AB
+    auto C_ij = std::make_unique<Tensor<double, 2>>("occupied e-vecs", nocc, nocc);
+    auto C_AB = std::make_unique<Tensor<double, 2>>("vir and CABS e-vecs", all_vir, all_vir);
+
+    auto e_ij = std::make_unique<Tensor<double, 1>>("occupied e-vals", nocc);
+    auto e_AB = std::make_unique<Tensor<double, 1>>("vir and CABS e-vals", all_vir);
+    {
+        *C_ij = (*f)(Range{0, nocc}, Range{0, nocc});
+        *C_AB = (*f)(Range{nocc, nri}, Range{nocc, nri});
+
+        syev(&(*C_ij), &(*e_ij));
+        syev(&(*C_AB), &(*e_AB));
+    }
+
+    // Form f_iA
+    auto f_iA = std::make_unique<Tensor<double, 2>>("Fock Occ-All_vir", nocc, all_vir);
+    {
+        Tensor f_view = (*f)(Range{0,nocc}, Range{nocc, nri});
+        
+        gemm<false, false>(1.0, *C_ij, gemm<false, true>(1.0, f_view, *C_AB), 0.0, &(*f_iA));
+    }
+
     double singles = 0;
-    //int all_vir = (nobs - nocc) + ncabs;
-    for (int a = nobs; a < ncabs; a++) {
+#pragma omp parallel for collapse(2)
+    for (int A = 0; A < all_vir; A++) {
         for (int i = 0; i < nocc; i++) {
-            singles += ((*f)(a, i) * (*f)(i, a)) / ((*f)(i, i) - (*f)(a, a));
+            singles += 2 * pow((*f_iA)(i, A), 2) / ((*e_ij)(i) - (*e_AB)(A));
         }
     }
+    timer::pop(); // CABS Singles
+
     return singles;
 }
 
@@ -834,7 +855,7 @@
     bool SINGLES = options.get_bool("CABS_SINGLES");
 
     outfile->Printf("   --------------------------------------------\n");
-    outfile->Printf("                    MP2-F12/3C                 \n");
+    outfile->Printf("                  MP2-F12/3C(FIX)              \n");
     outfile->Printf("   --------------------------------------------\n\n");
 
     // Get the AO basis sets, OBS and CABS //
@@ -984,11 +1005,6 @@
         outfile->Printf("      B Intermediate\n");
         B_mat(B.get(), Uf.get(), F2.get(), F.get(), f.get(), fk.get(), k.get(), nocc, nobs, ncabs, nri);
     }
-<<<<<<< HEAD
-    print_r2_tensor(f.get());
-
-=======
->>>>>>> fa24708a
     timer::pop(); // F12 INTS
 
     timer::pop(); // Form all the INTS
@@ -1052,7 +1068,8 @@
 
     double singles = 0.0;
     if (SINGLES == true) {
-        singles = cabs_singles(f.get(), nocc, nobs, ncabs);
+        singles = cabs_singles(f.get(), nocc, nri);
+        E_f12 += singles;
     }
 
     auto e_mp2 = ref_wfn->energy();
@@ -1062,10 +1079,7 @@
     outfile->Printf("    F12/3C Singlet Correction:        %16.12f \n", E_f12_s);
     outfile->Printf("    F12/3C Triplet Correction:        %16.12f \n", E_f12_t);
     outfile->Printf("    F12/3C Correction:                %16.12f \n", E_f12);
-<<<<<<< HEAD
     outfile->Printf("    CABS Singles Correction:          %16.12f \n", singles);
-=======
->>>>>>> fa24708a
     timer::pop(); // MP2F12/3C Energy
 
     timer::report();
